--- conflicted
+++ resolved
@@ -10,8 +10,7 @@
 import pandas as pd
 from sklearn.cluster import AgglomerativeClustering, KMeans
 from sklearn.feature_extraction.text import TfidfVectorizer
-<<<<<<< HEAD
-import hdbscan
+
 import warnings
 import random
 import openai
@@ -21,7 +20,6 @@
 import json
 
 import scipy.sparse
-
 # Import AI classification components
 from .ai_classifier import (
     ClassificationCache,
@@ -31,11 +29,10 @@
     UniqueValueProcessor  # Use the one from ai_classifier
 )
 from .unique_row_processor import UniqueRowProcessor
-=======
+
 from sklearn.metrics import silhouette_score
 
 from .ai_classifier import OptimizedLLMClassificationManager
->>>>>>> 6c64552f
 
 
 class BaseClusterer:
